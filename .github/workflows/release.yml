name: Publish new release

on:
  push:
    branches: [ main ]
    tags:
      - '*'
  pull_request:
    branches: [ main ]
  workflow_dispatch:
  schedule:
    - cron: '20 8 * * 4'

jobs:
  scan-code:
    runs-on: ubuntu-latest
    steps:
      - uses: actions/checkout@v3
      - name: Run Trivy vulnerability scanner
        uses: aquasecurity/trivy-action@master
        with:
          scan-type: 'fs'
          scan-ref: '.'
          scanners: 'vuln,secret,config'
          ignore-unfixed: true
          format: 'sarif'
          output: 'trivy-results.sarif'
          severity: 'CRITICAL,HIGH, MEDIUM, LOW'
          exit-code: '1'

      - name: Upload Trivy scan results to GitHub Security tab
        uses: github/codeql-action/upload-sarif@v2
        with:
          sarif_file: 'trivy-results.sarif'
          category: 'code'

  build-and-test:
    runs-on: ubuntu-latest
    steps:
      - uses: actions/checkout@v3

      - uses: actions/cache@v3
        with:
          path: ./.cache  # Note that this path is not influenced by working-directory set in defaults, for example
          key: multena-proxy-${{ github.run_id }}

      - name: Set up Go
        uses: actions/setup-go@v4
        with:
          go-version: '>=1.20.0'
          cache: true
      - name: Install dependencies
        run: go get .

      - name: Build
<<<<<<< HEAD
        run: go build -o . -v ./...
=======
        run: go build -o ./.cache/ -v ./...
>>>>>>> 57d72d3f

      - name: Copy build
        run: mkdir ./.cache && cp ./multena-proxy ./.cache/multena-proxy

      - name: Test
        run: go test -v ./...

  push:
    needs: [build-and-test, scan-code]
    runs-on: ubuntu-latest
    strategy:
      fail-fast: false
    steps:
    - uses: actions/checkout@v3
    - uses: actions/cache@v3
      with:
        path: ./.cache  # Note that this path is not influenced by working-directory set in defaults, for example
        key: multena-proxy-${{ github.run_id }}
        fail-on-cache-miss: true

    - name: move from cache
      run: mv ./.cache/multena-proxy ./multena-proxy

    - name: Set image name
      run: echo "IMAGE_ID=$(echo ${{ github.repository }} | tr '[A-Z]' '[a-z]')" >> $GITHUB_ENV

    - name: Autotag
      uses: phish108/autotag-action@1.1.53
      id: autotag
      with:
        github-token: ${{ secrets.GITHUB_TOKEN }}
      continue-on-error: true

    - name: Create a new release
      if: github.event_name == 'push' && github.ref == 'refs/heads/main'
      uses: ncipollo/release-action@v1
      with:
        tag: ${{ steps.autotag.outputs.new-tag }}
        token: ${{ secrets.GITHUB_TOKEN }}
      continue-on-error: true

    - name: Docker meta
      id: meta
      uses: docker/metadata-action@v4
      with:
        # list of Docker images to use as base name for tags
        images: |
          ghcr.io/${{ env.IMAGE_ID }}
        # generate Docker tags based on the following events/attributes
        tags: |
          type=schedule
          type=ref,event=branch
          type=semver,pattern={{version}},value=${{ steps.autotag.outputs.new-tag }}
          type=sha
        flavor: |
          latest=true

    - name: Buildah Action
      id: build-image
      uses: redhat-actions/buildah-build@v2
      with:
        image: ${{ env.IMAGE_NAME }}
        tags: ${{ steps.meta.outputs.tags }}
        containerfiles: |
          ./build/Containerfile

    - name: Log in to the GitHub Container registry
      uses: redhat-actions/podman-login@v1
      with:
        registry: ghcr.io
        username: ${{ github.actor }}
        password: ${{ secrets.GITHUB_TOKEN }}

    - name: push image to trivy
      run: |
          buildah push ${{ steps.build-image.outputs.image-with-tag }} oci:./multena-proxy-oci

    - name: Run Trivy vulnerability scanner
      uses: aquasecurity/trivy-action@master
      with:
        input: './multena-proxy-oci'
        format: 'sarif'
        output: 'trivy-results.sarif'
        severity: 'CRITICAL,HIGH, MEDIUM, LOW'
        exit-code: '1'

    - name: Upload Trivy scan results to GitHub Security tab
      uses: github/codeql-action/upload-sarif@v2
      with:
        sarif_file: 'trivy-results.sarif'
        category: 'container'

    - name: Image digest
      run: echo ${{ steps.docker_build.outputs.digest }}

    - name: Push to GitHub Container Repository
      if: github.event_name != 'pull_request'
      id: push-to-ghcr
      uses: redhat-actions/push-to-registry@v2
      with:
        image: ${{ steps.build-image.outputs.image }}
        tags: ${{ steps.build-image.outputs.tags }}
        registry: ${{ env.REGISTRY }}<|MERGE_RESOLUTION|>--- conflicted
+++ resolved
@@ -39,11 +39,6 @@
     steps:
       - uses: actions/checkout@v3
 
-      - uses: actions/cache@v3
-        with:
-          path: ./.cache  # Note that this path is not influenced by working-directory set in defaults, for example
-          key: multena-proxy-${{ github.run_id }}
-
       - name: Set up Go
         uses: actions/setup-go@v4
         with:
@@ -53,17 +48,19 @@
         run: go get .
 
       - name: Build
-<<<<<<< HEAD
-        run: go build -o . -v ./...
-=======
         run: go build -o ./.cache/ -v ./...
->>>>>>> 57d72d3f
 
       - name: Copy build
-        run: mkdir ./.cache && cp ./multena-proxy ./.cache/multena-proxy
+        run: cp ./.cache/multena-proxy ./multena-proxy
 
       - name: Test
         run: go test -v ./...
+
+      - uses: actions/cache@v3
+        with:
+          path: ./.cache  # Note that this path is not influenced by working-directory set in defaults, for example
+          key: multena-proxy-${{ github.run_id }}
+          restore-keys: multena-proxy-
 
   push:
     needs: [build-and-test, scan-code]
