name: Publish new release

on:
  push:
    branches: [ main ]
    tags:
      - '*'
  pull_request:
    branches: [ main ]
  workflow_dispatch:
  schedule:
    - cron: '20 8 * * 4'

jobs:
  golangci:
    name: lint
    runs-on: ubuntu-latest
    steps:
      - uses: actions/setup-go@v4
        with:
          go-version: '1.20'
          cache: true
      - uses: actions/checkout@v3
      - name: golangci-lint
        uses: golangci/golangci-lint-action@v3
        with:
          # Optional: golangci-lint command line arguments.
          args: --issues-exit-code=1 --timeout=5m
      - name: go vet
        run: go vet ./...

  scan-code:
    runs-on: ubuntu-latest
    steps:
      - uses: actions/checkout@v3
      - name: Run Trivy vulnerability scanner
        uses: aquasecurity/trivy-action@master
        with:
          scan-type: 'fs'
          scan-ref: '.'
          scanners: 'vuln,secret,config'
          ignore-unfixed: true
          format: 'sarif'
          output: 'trivy-results.sarif'
          severity: 'CRITICAL,HIGH, MEDIUM, LOW'
          exit-code: '1'

      - name: Upload Trivy scan results to GitHub Security tab
        uses: github/codeql-action/upload-sarif@v2
        with:
          sarif_file: 'trivy-results.sarif'
          category: 'code'

  build-and-test:
    runs-on: ubuntu-latest
    steps:
      - uses: actions/checkout@v3

      - uses: actions/cache@v3
        with:
          path: ./.cache  # Note that this path is not influenced by working-directory set in defaults, for example
          key: multena-proxy-${{ github.run_id }}

      - name: Set up Go
        uses: actions/setup-go@v4
        with:
          go-version: '>=1.20.0'
          cache: true
      - name: Install dependencies
        run: go get .

      - name: Build
        run: go build -o . -v ./...

      - name: Copy build
        run: mkdir ./.cache && cp ./multena-proxy ./.cache/multena-proxy

      - name: Test
        run: go test -v ./...

  push:
    needs: [ build-and-test, scan-code, golangci ]
    runs-on: ubuntu-latest
    steps:
      - uses: actions/checkout@v3
      - uses: actions/cache@v3
        with:
          path: ./.cache  # Note that this path is not influenced by working-directory set in defaults, for example
          key: multena-proxy-${{ github.run_id }}
          fail-on-cache-miss: true

<<<<<<< HEAD
  push:
    needs: [build-and-test, scan-code]
    runs-on: ubuntu-latest
    strategy:
      fail-fast: false
    steps:
    - uses: actions/checkout@v3
    - uses: actions/cache@v3
      with:
        path: ./.cache  # Note that this path is not influenced by working-directory set in defaults, for example
        key: multena-proxy-${{ github.run_id }}
        fail-on-cache-miss: true

    - name: move from cache
      run: mv ./.cache/multena-proxy ./multena-proxy

    - name: Set image name
      run: echo "IMAGE_ID=$(echo ${{ github.repository }} | tr '[A-Z]' '[a-z]')" >> $GITHUB_ENV

    - name: Autotag
      uses: phish108/autotag-action@1.1.53
      id: autotag
      with:
        github-token: ${{ secrets.GITHUB_TOKEN }}
      continue-on-error: true

    - name: Create a new release
      if: github.event_name == 'push' && github.ref == 'refs/heads/main'
      uses: ncipollo/release-action@v1
      with:
        tag: ${{ steps.autotag.outputs.new-tag }}
        token: ${{ secrets.GITHUB_TOKEN }}
      continue-on-error: true

    - name: Docker meta
      id: meta
      uses: docker/metadata-action@v4
      with:
        # list of Docker images to use as base name for tags
        images: |
          ghcr.io/${{ env.IMAGE_ID }}
        # generate Docker tags based on the following events/attributes
        tags: |
          type=schedule
          type=ref,event=branch
          type=semver,pattern={{version}},value=${{ steps.autotag.outputs.new-tag }}
          type=sha
        flavor: |
          latest=true

    - name: Buildah Action
      id: build-image
      uses: redhat-actions/buildah-build@v2
      with:
        image: ${{ env.IMAGE_NAME }}
        tags: ${{ steps.meta.outputs.tags }}
        containerfiles: |
          ./build/Containerfile

    - name: Log in to the GitHub Container registry
      uses: redhat-actions/podman-login@v1
      with:
        registry: ghcr.io
        username: ${{ github.actor }}
        password: ${{ secrets.GITHUB_TOKEN }}

    - name: push image to trivy
      run: |
=======
      - name: move from cache
        run: mv ./.cache/multena-proxy ./multena-proxy

      - name: Set image name
        run: echo "IMAGE_ID=$(echo ${{ github.repository }} | tr '[A-Z]' '[a-z]')" >> $GITHUB_ENV

      - name: Autotag
        uses: phish108/autotag-action@1.1.53
        id: autotag
        with:
          github-token: ${{ secrets.GITHUB_TOKEN }}
        continue-on-error: true

      - name: Create a new release
        if: github.event_name == 'push' && github.ref == 'refs/heads/main'
        uses: ncipollo/release-action@v1
        with:
          tag: ${{ steps.autotag.outputs.new-tag }}
          token: ${{ secrets.GITHUB_TOKEN }}
        continue-on-error: true

      - name: Docker meta
        id: meta
        uses: docker/metadata-action@v4
        with:
          # list of Docker images to use as base name for tags
          images: |
            ghcr.io/${{ env.IMAGE_ID }}
          # generate Docker tags based on the following events/attributes
          tags: |
            type=schedule
            type=ref,event=branch
            type=semver,pattern={{version}},value=${{ steps.autotag.outputs.new-tag }}
            type=sha
          flavor: |
            latest=true

      - name: Buildah Action
        id: build-image
        uses: redhat-actions/buildah-build@v2
        with:
          image: ${{ env.IMAGE_NAME }}
          tags: ${{ steps.meta.outputs.tags }}
          containerfiles: |
            ./build/Containerfile

      - name: Log in to the GitHub Container registry
        uses: redhat-actions/podman-login@v1
        with:
          registry: ghcr.io
          username: ${{ github.actor }}
          password: ${{ secrets.GITHUB_TOKEN }}

      - name: push image to trivy
        run: |
>>>>>>> 0729cada
          buildah push ${{ steps.build-image.outputs.image-with-tag }} oci:./multena-proxy-oci

      - name: Run Trivy vulnerability scanner
        uses: aquasecurity/trivy-action@master
        with:
          input: './multena-proxy-oci'
          format: 'sarif'
          output: 'trivy-results.sarif'
          severity: 'CRITICAL,HIGH, MEDIUM, LOW'
          exit-code: '1'

      - name: Upload Trivy scan results to GitHub Security tab
        uses: github/codeql-action/upload-sarif@v2
        with:
          sarif_file: 'trivy-results.sarif'
          category: 'container'

      - name: Image digest
        run: echo ${{ steps.docker_build.outputs.digest }}

      - name: Push to GitHub Container Repository
        if: github.event_name != 'pull_request'
        id: push-to-ghcr
        uses: redhat-actions/push-to-registry@v2
        with:
          image: ${{ steps.build-image.outputs.image }}
          tags: ${{ steps.build-image.outputs.tags }}
          registry: ${{ env.REGISTRY }}<|MERGE_RESOLUTION|>--- conflicted
+++ resolved
@@ -81,6 +81,8 @@
   push:
     needs: [ build-and-test, scan-code, golangci ]
     runs-on: ubuntu-latest
+    strategy:
+      fail-fast: false
     steps:
       - uses: actions/checkout@v3
       - uses: actions/cache@v3
@@ -89,76 +91,6 @@
           key: multena-proxy-${{ github.run_id }}
           fail-on-cache-miss: true
 
-<<<<<<< HEAD
-  push:
-    needs: [build-and-test, scan-code]
-    runs-on: ubuntu-latest
-    strategy:
-      fail-fast: false
-    steps:
-    - uses: actions/checkout@v3
-    - uses: actions/cache@v3
-      with:
-        path: ./.cache  # Note that this path is not influenced by working-directory set in defaults, for example
-        key: multena-proxy-${{ github.run_id }}
-        fail-on-cache-miss: true
-
-    - name: move from cache
-      run: mv ./.cache/multena-proxy ./multena-proxy
-
-    - name: Set image name
-      run: echo "IMAGE_ID=$(echo ${{ github.repository }} | tr '[A-Z]' '[a-z]')" >> $GITHUB_ENV
-
-    - name: Autotag
-      uses: phish108/autotag-action@1.1.53
-      id: autotag
-      with:
-        github-token: ${{ secrets.GITHUB_TOKEN }}
-      continue-on-error: true
-
-    - name: Create a new release
-      if: github.event_name == 'push' && github.ref == 'refs/heads/main'
-      uses: ncipollo/release-action@v1
-      with:
-        tag: ${{ steps.autotag.outputs.new-tag }}
-        token: ${{ secrets.GITHUB_TOKEN }}
-      continue-on-error: true
-
-    - name: Docker meta
-      id: meta
-      uses: docker/metadata-action@v4
-      with:
-        # list of Docker images to use as base name for tags
-        images: |
-          ghcr.io/${{ env.IMAGE_ID }}
-        # generate Docker tags based on the following events/attributes
-        tags: |
-          type=schedule
-          type=ref,event=branch
-          type=semver,pattern={{version}},value=${{ steps.autotag.outputs.new-tag }}
-          type=sha
-        flavor: |
-          latest=true
-
-    - name: Buildah Action
-      id: build-image
-      uses: redhat-actions/buildah-build@v2
-      with:
-        image: ${{ env.IMAGE_NAME }}
-        tags: ${{ steps.meta.outputs.tags }}
-        containerfiles: |
-          ./build/Containerfile
-
-    - name: Log in to the GitHub Container registry
-      uses: redhat-actions/podman-login@v1
-      with:
-        registry: ghcr.io
-        username: ${{ github.actor }}
-        password: ${{ secrets.GITHUB_TOKEN }}
-
-    - name: push image to trivy
-      run: |
-=======
       - name: move from cache
         run: mv ./.cache/multena-proxy ./multena-proxy
 
@@ -214,7 +146,6 @@
 
       - name: push image to trivy
         run: |
->>>>>>> 0729cada
           buildah push ${{ steps.build-image.outputs.image-with-tag }} oci:./multena-proxy-oci
 
       - name: Run Trivy vulnerability scanner
