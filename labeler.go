--- conflicted
+++ resolved
@@ -3,12 +3,7 @@
 import (
 	"database/sql"
 	"go.uber.org/zap"
-<<<<<<< HEAD
 	"os"
-=======
-	"golang.org/x/net/context"
-	metav1 "k8s.io/apimachinery/pkg/apis/meta/v1"
->>>>>>> 0729cada
 	"strings"
 )
 
@@ -49,27 +44,4 @@
 		}
 	}
 	return labels
-<<<<<<< HEAD
-=======
-}
-
-func GetLabelsFromProject(username string) []string {
-	Logger.Debug("Searching namespaces")
-	rolebindings, err := ClientSet.RbacV1().RoleBindings("").List(context.TODO(), metav1.ListOptions{
-		FieldSelector: "metadata.name=gp-dev",
-	})
-	if err != nil {
-		Logger.Error("Error while using KubeAPI", zap.Error(err))
-	}
-	var namespaces []string
-	for _, rb := range rolebindings.Items {
-		for _, user := range rb.Subjects {
-			if strings.ToLower(user.Name) == username {
-				namespaces = append(namespaces, rb.Namespace)
-			}
-		}
-	}
-	Logger.Debug("Finished Searching namespaces")
-	return namespaces
->>>>>>> 0729cada
 }